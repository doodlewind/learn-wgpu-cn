--- conflicted
+++ resolved
@@ -257,11 +257,7 @@
         });
     }
     
-<<<<<<< HEAD
     self.queue.submit(&[
-=======
-    self.queue.submit([
->>>>>>> 2926abce
         encoder.finish()
     ]);
 }
